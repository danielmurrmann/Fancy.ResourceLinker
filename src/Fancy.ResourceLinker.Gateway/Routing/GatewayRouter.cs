--- conflicted
+++ resolved
@@ -108,14 +108,11 @@
             Method = HttpMethod.Get
         };
 
-<<<<<<< HEAD
-=======
         if (_settings.ResourceProxy != null)
         {
             request.Headers.Add("XResourceProxy", _settings.ResourceProxy);
         }
 
->>>>>>> 10580232
         if(sendAccessToken)
         {
             string accessToken;
