--- conflicted
+++ resolved
@@ -174,12 +174,7 @@
         // Add the default asp.net core middlewares for authentication and authorization
         app.UseAuthentication();
         app.UseAuthorization();
-<<<<<<< HEAD
-        //app.UseCookiePolicy();
-            
-=======
-
->>>>>>> 0f02404d
+
         // Custom Middleware to read current user into token service
         app.Use(async (context, next) =>
         {
